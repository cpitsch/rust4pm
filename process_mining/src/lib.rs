--- conflicted
+++ resolved
@@ -43,17 +43,8 @@
 /// Petri nets
 ///
 pub mod petri_net {
-<<<<<<< HEAD
     /// Export [`PetriNet`] to `.pnml`
     pub mod export_pnml;
-    #[cfg(feature = "graphviz-export")]
-    /// Export [`PetriNet`] to an image (SVG, PNG, ...)
-    pub mod image_export;
-    /// Import [`PetriNet`] from `.pnml`
-    pub mod import_pnml;
-    /// [`PetriNet`] struct
-    pub mod petri_net_struct;
-=======
     #[cfg(feature = "graphviz-export")]
     /// Export [`PetriNet`] to images (SVG, PNG, ...)
     ///
@@ -62,11 +53,10 @@
     /// Also requires an active graphviz installation in the PATH.
     /// See also https://github.com/besok/graphviz-rust?tab=readme-ov-file#caveats and https://graphviz.org/download/
     pub mod image_export;
+    /// Import [`PetriNet`] from `.pnml`
+    pub mod import_pnml;
     /// [`PetriNet`] struct
     pub mod petri_net_struct;
-    /// Export [`PetriNet`] to `.pnml`
-    pub mod pnml;
->>>>>>> 38e25b19
 }
 
 use std::fs::File;
