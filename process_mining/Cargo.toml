[package]
name = "process_mining"
version = "0.3.23"
edition = "2021"
license = "MIT OR Apache-2.0"
description = "Process Mining library for working with (object-centric) event data"
homepage = "https://github.com/aarkue/rust-bridge-process-mining"
repository = "https://github.com/aarkue/rust-bridge-process-mining"
documentation = "https://docs.rs/process_mining/"
readme = "README.md"
keywords = ["process-mining"]
rust-version = "1.77"

# See more keys and their definitions at https://doc.rust-lang.org/cargo/reference/manifest.html

[dependencies]
rayon = "1.7.0"
serde_json = "1.0.105"
serde = {version = "1.0.188", features = ["derive"]}
serde_with = "3.11.0"
chrono = {version = "0.4.39", features = ["serde"] }
uuid = {version = "1.13.2", features = ["v4", "serde"]}
quick-xml = {version = "0.31.0"}
flate2 = "1.0"
graphviz-rust = { version = "0.9.3", optional = true}
rusqlite = { version = "0.32.1", features = ["bundled","chrono", "serialize"], optional = true }
polars = {version = "0.46.0", features = ["dtype-slim","timezones","partition_by"], optional = true}
petgraph = "0.6.5"
ordered-float = "4.4.0"
<<<<<<< HEAD
ambassador = "0.4.1"
=======
rand = {version = "0.9.0", optional = true}
>>>>>>> 0c7a9767

[features]

# Enables exporting Petri nets as PNG/SVG/... images using graphviz.
# Note: graphviz needs to be locally installed to the PATH for the image export functions to work.
graphviz-export = ["dep:graphviz-rust"] 

# Enables OCEL 2.0 SQLite import and export functionality
# Note: this might not work on certain architectures or machines if SQLite is not available/cannot be build
ocel-sqlite = ["dep:rusqlite"] 

# Enables polars DataFrame conversion from/to event data structs
dataframes = ["dep:polars"] 


# Enables event log splitting (+rand dependency)
log-splitting = ["dep:rand"] 

[package.metadata.docs.rs]
all-features = true<|MERGE_RESOLUTION|>--- conflicted
+++ resolved
@@ -27,11 +27,7 @@
 polars = {version = "0.46.0", features = ["dtype-slim","timezones","partition_by"], optional = true}
 petgraph = "0.6.5"
 ordered-float = "4.4.0"
-<<<<<<< HEAD
-ambassador = "0.4.1"
-=======
 rand = {version = "0.9.0", optional = true}
->>>>>>> 0c7a9767
 
 [features]
 
